--- conflicted
+++ resolved
@@ -370,21 +370,12 @@
     };
 
     QUnit.test('parse', function(assert) {
-<<<<<<< HEAD
-       // assert.deepEqual(annotation_parser.parse(correct_xml), window.job_data, 'Return value must be like expected.');
-        assert.deepEqual(annotation_parser.parse(empty_xml), empty, 'Return value must be like expected.');
-        assert.throws(annotation_parser.parse.bind(annotation_parser, bad_attr_values), 'This function must throw exception. Bad attribute values into XML.');
-        assert.throws(annotation_parser.parse.bind(annotation_parser, incorrect_xml),'This function must throw exception. Bad input xml.');
-        assert.throws(annotation_parser.parse.bind(annotation_parser, unknown_label),'This function must throw exception. Unknown label in input xml.');
-        assert.throws(annotation_parser.parse.bind(annotation_parser, unknown_attribute),'This function must throw exception. Unknown attribute in input xml.');
-=======
         assert.deepEqual(annotationParser.parse(correctXml), window.jobData, 'Return value must be like expected.');
         assert.deepEqual(annotationParser.parse(emptyXml), empty, 'Return value must be like expected.');
         assert.throws(annotationParser.parse.bind(annotationParser, badAttributeValues), 'This function must throw exception. Bad attribute values into XML.');
         assert.throws(annotationParser.parse.bind(annotationParser, incorrectXml),'This function must throw exception. Bad input xml.');
         assert.throws(annotationParser.parse.bind(annotationParser, unknownLabel),'This function must throw exception. Unknown label in input xml.');
         assert.throws(annotationParser.parse.bind(annotationParser, unknownAttribute),'This function must throw exception. Unknown attribute in input xml.');
->>>>>>> ac97df83
     });
 });
 
